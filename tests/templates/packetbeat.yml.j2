--- conflicted
+++ resolved
@@ -66,15 +66,6 @@
 {%- endif %}
 {% if http_real_ip_header %}    real_ip_header: "{{ http_real_ip_header }}"{% endif %}
 {%- if http_include_body_for %}
-<<<<<<< HEAD
-    include_body_for: [{%- for ct in http_include_body_for -%}
-    "{{ ct }}"
-    {%- if not loop.last %}, {% endif -%}
-{%- endfor -%}
-]{%- endif %}
-
-{% if http_redact_authorization %}    redact_authorization: true{% endif %}
-=======
     include_body_for: [
         {%- for ct in http_include_body_for -%}
                        "{{ ct }}"
@@ -82,9 +73,8 @@
         {%- endfor -%}
     ]
 {%- endif %}
-{% if http_strip_authorization %}    strip_authorization: true{% endif %}
+{% if http_redact_authorization %}    redact_authorization: true{% endif %}
 {%- if http_hide_keywords %}
->>>>>>> 7f67eccb
     hide_keywords: [
         {%- for keyword in http_hide_keywords -%}
                     "{{keyword}}"
