// Use these for links to issue and pulls. Note issues and pulls redirect one to
// each other on Github, so don't worry too much on using the right prefix.
:issue: https://github.com/elastic/beats/issues/
:pull: https://github.com/elastic/beats/pull/

////////////////////////////////////////////////////////////
// Template, add newest changes here

=== Beats version HEAD
https://github.com/elastic/beats/compare/v6.0.0-beta2...master[Check the HEAD diff]

==== Breaking changes

*Affecting all Beats*

- Support dashboard loading without Elasticseach {pull}5653[5653]
- Addition and update of the following libraries: pbkdf2, terminal, windows, unix {pull}5735[5735]
- Update the command line library cobra and add support for zsh completion {pull}5761[5761]
- The log format may differ due to logging library changes. {pull}5901[5901]
- Adding a local keystore to allow user to obfuscate password {pull}5687[5687]
- Update go-ucfg library to support top level key reference and cyclic key reference for the
  keystore {pull}6098[6098]
- De dot keys of labels and annotations in kubernetes meta processors to prevent collisions. {pull}6203[6203]
- The default value for pipelining is reduced to 2 to avoid high memory in the Logstash beats input. {pull}6250[6250]
- Add logging when monitoring cannot connect to Elasticsearch. {pull}6365[6365]
- Rename beat.cpu.*.time metrics to beat.cpu.*.time.ms. {pull}6449[6449]
- Mark `system.syslog.message` and `system.auth.message` as `text` instead of `keyword`. {pull}6589[6589]

*Auditbeat*

- Changed `audit.file.path` to be a multi-field so that path is searchable. {pull}5625[5625]
- Split the audit.kernel and audit.file metricsets into their own modules
  named auditd and file_integrity, respectively. This change requires
  existing users to update their config. {issue}5422[5422]
- Renamed file_integrity module fields. {issue}5423[5423] {pull}5995[5995]
- Renamed auditd module fields. {issue}5423[5423] {pull}6080[6080]

*Filebeat*
- Switch to docker prospector in sample manifests for Kubernetes deployment {pull}5963[5963]
- Renaming of the prospector type to the input type and all prospectors are now moved to the input
  folder, to maintain backward compatibility type aliasing was used to map the old type to the new
  one. This change also affect YAML configuration. {pull}6078[6078]
- Refactor the Redis prospector to use the input interface {pull}6116[6116]
- Refactor the UDP prospector to use the input interface {pull}6118[6118]
- Refactor the Docker prospector to use the input interface {pull}6278[6278]
- Refactor the Log prospector to use the input interface {pull}6116[6116]
- Refactor the Stdin prospector to use the input interface {pull}6116[6116]
- Refactor the usage of prospector to input in the YAML reference and
  the system test. {pull}6121[6121]
- Add IIS module to parse access log and error log. {pull}6127[6127]
- Remove the undefined `username` option from the Redis input and clarify the documentation. {pull}6662[6662]
- Add validation for Stdin, when Filebeat is configured with Stdin and any other inputs, Filebeat
  will now refuses to start. {pull}6463[6463]

*Heartbeat*

- Made the url field of heartbeat aggregatable. {pull}6263[6263]

*Metricbeat*

- Rename `heap_init` field to `heap.init`. {pull}5320[5320]
- Rename `http.response.status_code` field to `http.response.code`. {pull}5521[5521]
- Rename `golang.heap.system.optained` field to `golang.heap.system.obtained`. {issue}5703[5703]
- Support haproxy stats gathering using http (additionaly to tcp socket). {pull}5819[5819]
- De dot keys in jolokia/jmx metricset to prevent collisions. {pull}5957[5957]
- Support to optionally 'de dot' keys in http/json metricset to prevent collisions. {pull}5970[5970]
- De dot keys in kubernetes/event metricset to prevent collisions. {pull}6203[6203]
- Fix the default configuration for Logstash to include the default port. {pull}6279[6279]
- Add filtering option by exact device names in system.diskio. `diskio.include_devices`. {pull}6085[6085]
- Fix dealing with new process status codes in Linux kernel 4.14+. {pull}6306[6306]
- Add config option for windows/perfmon metricset to ignore non existent counters. {pull}6432[6432]
- Support apache status pages for versions older than 2.4.16. {pull}6450[6450]
- Add support for huge pages on Linux. {pull}6436[6436]
- Refactor docker CPU calculations to be more consistent with `docker stats`. {pull}6608[6608]

*Packetbeat*

*Winlogbeat*

==== Bugfixes

*Affecting all Beats*

- Remove ID() from Runner interface {issue}5153[5153]
- Correctly send configured `Host` header to the remote server. {issue}4842[4842]
- Change add_kubernetes_metadata to attempt detection of namespace. {pull}5482[5482]
- Avoid double slash when join url and path {pull}5517[5517]
- Fix console color output for Windows. {issue}5611[5611]
- Fix documentation links in README.md files. {pull}5710[5710]
- Fix logstash output debug message. {pull}5799{5799]
- Fix isolation of modules when merging local and global field settings. {issue}5795[5795]
- Fix panic when Events containing a float32 value are normalized. {pull}6129[6129]
- Fix `setup.dashboards.always_kibana` when using Kibana 5.6. {issue}6090[6090]
- Update Golang 1.9.4 {pull}6326[6326]
- Fix conditions checking on autodiscover Docker labels. {pull}6412[6412]
- Fix for kafka logger. {pull}6430[6430]
- Remove double slashes in Windows service script. {pull}6491[6491]
- Fix infinite failure on Kubernetes watch {pull}6504[6504]
- Ensure Kubernetes labels/annotations don't break mapping {pull}6490[6490]
- Report ephemeral ID and uptime in monitoring events on all platforms {pull}6501[6501]

*Auditbeat*

- Add an error check to the file integrity scanner to prevent a panic when
  there is an error reading file info via lstat. {issue}6005[6005]
- Fixed an issue where the proctitle value was being truncated.
- Fixed an issue where values were incorrectly interpretted as hex data.
- Fixed parsing of the `key` value when multiple keys are present.
- Fix possible resource leak if file_integrity module is used with config
  reloading on Windows or Linux. {pull}6198[6198]

*Filebeat*

- Add support for adding string tags {pull}5395{5395}
- Fix race condition when limiting the number of harvesters running in parallel {issue}5458[5458]
- Fix relative paths in the prospector definitions. {pull}5443[5433]
- Fix `recursive_globe.enabled` option. {pull}5443[5443]
- Change pipeline delimiter to `{<` and `>}`. {pull}5702[5702]
- Fix variable name for `convert_timezone` in the system module. {pull}5936[5936]
- Fix a conversion issue for time related fields in the Logstash module for the slowlog
  fileset. {issue}6317[6317]

*Heartbeat*

- Fix the "HTTP up status" visualization. {pull}5564[5564]

*Metricbeat*

- Add connections metricset to RabbitMQ module {pull}6548[6548]
- Change field type of http header from nested to object {pull}5258[5258]
- Fix the fetching of process information when some data is missing under MacOS X. {issue}5337[5337]
- Change `MySQL active connections` visualization title to `MySQL total connections`. {issue}4812[4812]
- Fix map overwrite in docker diskio module. {issue}5582[5582]
- Fix error `datastore '*' not found` in Vsphere module. {issue}4879[4879]
- Fix error `NotAuthenticated` in Vsphere module. {issue}4673[4673]
- Fix connection leak in mongodb module. {issue}5688[5688]
- Fix the include top N processes feature for cases where there are fewer processes than N. {pull}5729[5729]
- Fix `ProcState` on Linux and FreeBSD when process names contain parentheses. {pull}5775[5775]
- Fix incorrect `Mem.Used` calculation under linux. {pull}5775[5775]
- Fix mongodb session consistency mode to allow command execution on secondary nodes. {issue}4689[4689]
- Fix `open_file_descriptor_count` and `max_file_descriptor_count` lost in zookeeper module {pull}5902[5902]
- Fix kubernetes `state_pod` `status.phase` so that the active phase is returned instead of `unknown`. {pull}5980[5980]
- Fix error collecting network_names in Vsphere module. {pull}5962[5962]
- Fix process cgroup memory metrics for memsw, kmem, and kmem_tcp. {issue}6033[6033]
- Fix kafka OffsetFetch request missing topic and partition parameters. {pull}5880[5880]
- Change kubernetes.node.cpu.allocatable.cores to float. {pull}6130[6130]
- Fix system process metricset for kernel processes. {issue}5700[5700]
- Fix panic in http dependent modules when invalid config was used.
- Fix system.filesystem.used.pct value to match what df reports. {issue}5494[5494]
- Fix namespace disambiguation in Kubernetes state_* metricsets. {issue}6281[6281]
- Fix Kubernetes overview dashboard views for non default time ranges. {issue}6395{6395}
- Fix Windows perfmon metricset so that it sends metrics when an error occurs. {pull}6542[6542]
- Fix Kubernetes calculated fields store. {pull}6564{6564}

*Packetbeat*

- Fix http status phrase parsing not allow spaces. {pull}5312[5312]
- Fix http parse to allow to parse get request with space in the URI. {pull}5495[5495]
- Fix mysql SQL parser to trim `\r` from Windows Server `SELECT\r\n\t1`. {pull}5572[5572]
- Fix corruption when parsing repeated headers in an HTTP request or response. {pull}6325[6325]
- Fix panic when parsing partial AMQP messages. {pull}6384[6384]
- Fix out of bounds access to slice in MongoDB parser. {pull}6256[6256]
- Fix sniffer hanging on exit under Linux. {pull}6535[6535]

*Winlogbeat*

- Fix the registry file. It was not correctly storing event log names, and
  upon restart it would begin reading at the start of each event log. {issue}5813[5813]
- Fix config validation to allow `event_logs.processors`. [pull]6217[6217]
- Fixed a crash under Windows 2003 and XP when an event had less insert strings than required by its format string. {pull}6247[6247]

==== Added

*Affecting all Beats*

- Move TCP UDP start up into `server.Start()` {pull}4903[4903]
- Changed the hashbang used in the beat helper script from `/bin/bash` to `/usr/bin/env bash`. {pull}5051[5051]
- Changed beat helper script to use `exec` when running the beat. {pull}5051[5051]
- Fix reloader error message to only print on actual error {pull}5066[5066]
- Add support for enabling TLS renegotiation. {issue}4386[4386]
- Add Azure VM support for add_cloud_metadata processor {pull}5355[5355]
- Add `output.file.permission` config option. {pull}4638[4638]
- Refactor add_kubernetes_metadata to support autodiscovery {pull}5434[5434]
- Improve custom flag handling and CLI flags usage message. {pull}5543[5543]
- Update to Golang 1.9.2
- Add number_of_routing_shards config set to 30 {pull}5570[5570]
- Set log level for kafka output. {pull}5397[5397]
- Moved `ip_port` indexer for `add_kubernetes_metadata` to all beats. {pull}5707[5707]
- `ip_port` indexer now index both IP and IP:port pairs. {pull}5721[5721]
- Add the ability to write structured logs. {pull}5901[5901]
- Use structured logging for the metrics that are periodically logged via the
  `logging.metrics` feature. {pull}5915[5915]
- Add the ability to log to the Windows Event Log. {pull}5913[5813]
- Improve Elasticsearch output metrics to count number of dropped and duplicate (if event ID is given) events. {pull}5811[5811]
- Add autodiscover for kubernetes. {pull}6055[6055]
- Add the abilility for the add_docker_metadata process to enrich based on process ID. {pull}6100[6100]
- The `add_docker_metadata` and `add_kubernetes_metadata` processors are now GA, instead of Beta. {pull}6105[6105]
- The node name can be discovered automatically by machine-id matching when beat deployed outside kubernetes cluster. {pull}6146[6146]
- Panics will be written to the logger before exiting. {pull}6199[6199]
- Add builder support for autodiscover and annotations builder {pull}6408[6408]
- Add plugin support for autodiscover builders, providers {pull}6457[6457]
- Preserve runtime from container statuses in Kubernetes autodiscover {pull}6456[6456]
- Experimental feature setup.template.append_fields added. {pull}6024[6024]
- Add appender support to autodiscover {pull}6469[6469]
- Add add_host_metadata processor {pull}5968[5968]
- Retry configuration to load dashboards if Kibana is not reachable when the beat starts. {pull}6560[6560]

*Auditbeat*

- Add support for SHA3 hash algorithms to the file integrity module. {issue}5345[5345]
- Add support for BLAKE2b hash algorithms to the file integrity module. {pull}5926[5926]
- Add dashboards for Linux audit framework events (overview, executions, sockets). {pull}5516[5516]
- Add support for recursive file watches under macOS {pull}5575[5575] and Linux. {pull}5833[5833]

*Filebeat*

- Add PostgreSQL module with slowlog support. {pull}4763[4763]
- Add Kafka log module. {pull}4885[4885]
- Add support for `/var/log/containers/` log path in `add_kubernetes_metadata` processor. {pull}4981[4981]
- Remove error log from runnerfactory as error is returned by API. {pull}5085[5085]
- Add experimental Docker `json-file` prospector . {pull}5402[5402]
- Add experimental Docker autodiscover functionality. {pull}5245[5245]
- Add option to convert the timestamps to UTC in the system module. {pull}5647[5647]
- Add Logstash module support for main log and the slow log, support the plain text or structured JSON format {pull}5481[5481]
- Add stream filtering when using `docker` prospector. {pull}6057[6057]
- Add support for CRI logs format. {issue}5630[5630]
- Add json.ignore_decoding_error config to not log json decoding erors. {issue}6547[6547]
- Make registry file permission configurable. {pull}6455[6455]

*Heartbeat*

*Metricbeat*

- Add graphite protocol metricbeat module. {pull}4734[4734]
- Add http server metricset to support push metrics via http. {pull}4770[4770]
- Make config object public for graphite and http server {pull}4820[4820]
- Add system uptime metricset. {issue}4848[4848]
- Add experimental `queue` metricset to RabbitMQ module. {pull}4788[4788]
- Add additional php-fpm pool status kpis for Metricbeat module {pull}5287[5287]
- Add etcd module. {issue}4970[4970]
- Add ip address of docker containers to event. {pull}5379[5379]
- Add ceph osd tree information to metricbeat {pull}5498[5498]
- Add ceph osd_df to metricbeat {pull}5606[5606]
- Add basic Logstash module. {pull}5540[5540]
- Add dashboard for Windows service metricset. {pull}5603[5603]
- Add experimental Docker autodiscover functionality. {pull}5245[5245]
- Add field network_names of hosts and virtual machines. {issue}5646[5646]
- Update gosigar to v0.6.0. {pull}5775[5775]
- Add experimental system/raid metricset. {pull}5642[5642]
- Add a dashboard for the Nginx module. {pull}5991[5991]
- Add experimental mongodb/collstats metricset. {pull}5852[5852]
- Update the MySQL dashboard to use the Time Series Visual Builder. {pull}5996[5996]
- Add experimental uwsgi module. {pull}6006[6006]
- Docker and Kubernetes modules are now GA, instead of Beta. {pull}6105[6105]
- Add pct calculated fields for Pod and container CPU and memory usages. {pull}6158[6158]
- Add statefulset support to Kubernetes module. {pull}6236[6236]
- Refactor prometheus endpoint parsing to look similar to upstream prometheus {pull}6332[6332]
- Update prometheus dependencies to latest {pull}6333[6333]
- Making the http/json metricset GA. {pull}6471[6471]
- Add support for array in http/json metricset. {pull}6480[6480]
- Making the jolokia/jmx module GA. {pull}6143[6143]
- Making the MongoDB module GA. {pull}6554[6554]
- Allow to disable labels `dedot` in Docker module, in favor of a safe way to keep dots. {pull}6490[6490]
- Add experimental module to collect metrics from munin nodes. {pull}6517[6517]
- Add support for wildcards and explicit metrics grouping in jolokia/jmx. {pull}6462[6462]
- Set `collector` as default metricset in Prometheus module. {pull}6636[6636]
- Set `mntr` as default metricset in Zookeeper module. {pull}6674[6674]
- Set default metricsets in vSphere module. {pull}6676[6676]
<<<<<<< HEAD
- Set `status` as default metricset in Apache module. {pull}[]
=======
- Set `namespace` as default metricset in Aerospike module. {pull}6669[6669]
>>>>>>> 2b58e4a2

*Packetbeat*

- Configure good defaults for `add_kubernetes_metadata`. {pull}5707[5707]
- Add support for condition on bool type {issue}5659[5659] {pull}5954[5954]
- HTTP parses successfully on empty status phrase. {issue}6176[6176]
- HTTP parser supports broken status line. {pull}6631[6631]

*Winlogbeat*

- Use bookmarks to persist the last published event. {pull}6150[6150]

==== Deprecated

*Affecting all Beats*

*Filebeat*

*Heartbeat*

*Metricbeat*

*Packetbeat*

*Winlogbeat*

==== Known Issue


////////////////////////////////////////////////////////////

include::libbeat/docs/release-notes/6.0.0.asciidoc[]

[[release-notes-6.0.0-ga]]
=== Beats version 6.0.0-GA
https://github.com/elastic/beats/compare/v6.0.0-rc2...v6.0.0[View commits]

The list below covers the changes between 6.0.0-rc2 and 6.0.0 GA only.

==== Bugfixes

*Filebeat*

- Fix machine learning jobs setup for dynamic modules. {pull}5509[5509]

*Packetbeat*

- Fix missing length check in the PostgreSQL module. {pull}5457[5457]
- Fix panic in ACK handler if event is dropped on blocked queue {issue}5524[5524]

==== Added

*Filebeat*

- Add Kubernetes manifests to deploy Filebeat. {pull}5349[5349]
- Add container short ID matching to add_docker_metadata. {pull}6172[6172]

*Metricbeat*

- Add Kubernetes manifests to deploy Metricbeat. {pull}5349[5349]


[[release-notes-6.0.0-rc2]]
=== Beats version 6.0.0-rc2
https://github.com/elastic/beats/compare/v6.0.0-rc1...v6.0.0-rc2[View commits]

==== Breaking changes

*Packetbeat*

- Remove not-working `runoptions.uid` and `runoptions.gid` options in Packetbeat. {pull}5261[5261]

==== Bugfixes

*Affecting all Beats*

- Fix data race accessing watched containers. {issue}5147[5147]
- Do not require template if index change and template disabled {pull}5319[5319]
- Fix missing ACK in redis output. {issue}5404[5404]

*Filebeat*

- Fix default paths for redis 4.0.1 logs on macOS {pull}5173[5173]
- Fix Filebeat not starting if command line and modules configs are used together. {issue}5376[5376]
- Fix double `@timestamp` field when JSON decoding was used. {pull}5436[5436]

*Metricbeat*

- Use `beat.name` instead of `beat.hostname` in the Host Overview dashboard. {pull}5340[5340]
- Fix the loading of 5.x dashboards. {issue}5277[5277]

==== Added

*Metricbeat*

- Auto-select a hostname (based on the host on which the Beat is running) in the Host Overview dashboard. {pull}5340[5340]

==== Deprecated

*Filebeat*

- The `filebeat.config_dir` option is deprecated. Use `filebeat.config.prospector` options instead. {pull}5321[5321]

[[release-notes-6.0.0-rc1]]
=== Beats version 6.0.0-rc1
https://github.com/elastic/beats/compare/v6.0.0-beta2...v6.0.0-rc1[View commits]

==== Bugfixes

*Affecting all Beats*

- Fix the `/usr/bin/beatname` script to accept `-d "*"` as a parameter. {issue}5040[5040]
- Combine `fields.yml` properties when they are defined in different sources. {issue}5075[5075]
- Keep Docker & Kubernetes pod metadata after container dies while they are needed by processors. {pull}5084[5084]
- Fix `fields.yml` lookup when using `export template` with a custom `path.config` param. {issue}5089[5089]
- Remove runner creation from every reload check {pull}5141[5141]
- Fix add_kubernetes_metadata matcher registry lookup. {pull}5159[5159]

*Metricbeat*

- Fix a memory allocation issue where more memory was allocated than needed in the windows-perfmon metricset. {issue}5035[5035]
- Don't start metricbeat if external modules config is wrong and reload is disabled {pull}5053[5053]
- The MongoDB module now connects on each fetch, to avoid stopping the whole Metricbeat instance if MongoDB is not up when starting. {pull}5120[5120]
- Fix kubernetes events module to be able to index time fields properly. {issue}5093[5093]
- Fixed `cmd_set` and `cmd_get` being mixed in the Memcache module. {pull}5189[5189]


==== Added

*Affecting all Beats*

- Enable flush timeout by default. {pull}5150[5150]
- Add @metadata.version to events send to Logstash. {pull}5166[5166]

*Auditbeat*

- Changed the number of shards in the default configuration to 3. {issue}5095[5095]
- Add support for receiving audit events using a multicast socket. {issue}4850[4850]

*Filebeat*

- Changed the number of shards in the default configuration to 3. {issue}5095[5095]
- Don't start filebeat if external modules/prospectors config is wrong and reload is disabled {pull}5053[5053]
- Add `filebeat.registry_flush` setting, to delay the registry updates. {pull}5146[5146]

*Heartbeat*

- Changed the number of shards in the default configuration to 1. {issue}5095[5095]

*Packetbeat*

- Changed the number of shards in the default configuration to 3. {issue}5095[5095]

*Winlogbeat*

- Changed the number of shards in the default configuration to 3. {issue}5095[5095]

[[release-notes-6.0.0-beta2]]
=== Beats version 6.0.0-beta2
https://github.com/elastic/beats/compare/v6.0.0-beta1...v6.0.0-beta2[View commits]

==== Breaking changes

*Affecting all Beats*

- The log directory (`path.log`) for Windows services is now set to `C:\ProgramData\[beatname]\logs`. {issue}4764[4764]
- The _all field is disabled in Elasticsearch 6.0. This means that searching by individual
  words only work on text fields. {issue}4901[4901]
- Fail if removed setting output.X.flush_interval is explicitly configured.
- Rename the `/usr/bin/beatname.sh` script (e.g. `metricbeat.sh`) to `/usr/bin/beatname`. {pull}4933[4933]
- Beat does not start if elasticsearch index pattern was modified but not the template name and pattern. {issue}4769[4769]
- Fail if removed setting output.X.flush_interval is explicitly configured. {pull}4880[4880]

==== Bugfixes

*Affecting all Beats*

- Register kubernetes `field_format` matcher and remove logger in `Encode` API {pull}4888[4888]
- Fix go plugins not loaded when beat starts {pull}4799[4799]
- Add support for `initContainers` in `add_kubernetes_metadata` processor. {issue}4825[4825]
- Eliminate deprecated _default_ mapping in 6.x {pull}4864[4864]
- Fix pod name indexer to use both namespace, pod name to frame index key {pull}4775[4775]

*Filebeat*

- Fix issue where the `fileset.module` could have the wrong value. {issue}4761[4761]

*Heartbeat*

- Fix monitor.name being empty by default. {issue}4852[4852]
- Fix wrong event timestamps. {issue}4851[4851]

*Metricbeat*

- Added missing mongodb configuration file to the `modules.d` folder. {pull}4870[4870]
- Fix wrong MySQL CRUD queries timelion visualization {pull}4857[4857]
- Add new metrics to CPU metricsset {pull}4969[4969]

*Packetbeat*

- Update flow timestamp on each packet being received. {issue}4895[4895]

==== Added

*Affecting all Beats*

- Add setting to enable/disable the slow start in logstash output. {pull}4972[4972]
- Update init scripts to use the `test config` subcommand instead of the deprecated `-configtest` flag. {issue}4600[4600]
- Get by default the credentials for connecting to Kibana from the Elasticsearch output configuration. {pull}4867[4867]
- Added `cloud.id` and `cloud.auth` settings, for simplifying using Beats with the Elastic Cloud. {issue}4959[4959]
- Add lz4 compression support to kafka output. {pull}4977[4977]
- Add newer kafka versions to kafka output. {pull}4977[4977]
- Configure the index name when loading the dashboards and the index pattern. {pull}4949[4949]

*Metricbeat*

- Add `filesystem.ignore_types` to system module for ignoring filesystem types. {issue}4685[4685]
- Add support to exclude labels from kubernetes pod metadata. {pull}4757[4757]

[[release-notes-6.0.0-beta1]]
=== Beats version 6.0.0-beta1
https://github.com/elastic/beats/compare/v6.0.0-alpha2...v6.0.0-beta1[View commits]

==== Breaking changes

*Affecting all Beats*

- Rename `kubernetes` processor to `add_kubernetes_metadata`. {pull}4473[4473]
- Rename `*.full.yml` config files to `*.reference.yml`. {pull}4563[4563]
- The `scripts/import_dashboards` is removed from packages. Use the `setup` command instead. {pull}4586[4586]
- Change format of the saved kibana dashboards to have a single JSON file for each dashboard {pull}4413[4413]
- Rename `configtest` command to `test config`. {pull}4590[4590]
- Remove setting `queue_size` and `bulk_queue_size`. {pull}4650[4650]
- Remove setting `dashboard.snapshot` and `dashboard.snapshot_url`. They are no longer needed because the
  dashboards are included in the packages by default. {pull}4675[4675]
- Beats can no longer be launched from Windows Explorer (GUI), command line is required. {pull}4420[4420]

*Auditbeat*

- Changed file metricset config to make `file.paths` a list instead of a dictionary. {pull}4796[4796]

*Heartbeat*

- Renamed the heartbeat RPM/DEB name to `heartbeat-elastic`. {pull}4601[4601]

*Metricbeat*

- Change all `system.cpu.*.pct` metrics to be scaled by the number of CPU cores.
  This will make the CPU usage percentages from the system cpu metricset consistent
  with the system process metricset. The documentation for these metrics already
  stated that on multi-core systems the percentages could be greater than 100%. {pull}4544[4544]
- Remove filters setting from metricbeat modules. {pull}4699[4699]
- Added `type` field to filesystem metrics. {pull}4717[4717]

*Packetbeat*

- Remove the already unsupported `pf_ring` sniffer option. {pull}4608[4608]

==== Bugfixes

*Affecting all Beats*

- Don't stop with error loading the ES template if the ES output is not enabled. {pull}4436[4436]
- Fix race condition in internal logging rotator. {pull}4519[4519]
- Normalize all times to UTC to ensure proper index naming. {issue}4569[4569]
- Fix issue with loading dashboards to ES 6.0 when .kibana index did not already exist. {issue}4659[4659]

*Auditbeat*

- Fix `file.max_file_size` config option for the audit file metricset. {pull}4796[4796]

*Filebeat*

- Fix issue where the `fileset.module` could have the wrong value. {issue}4761[4761]

*Metricbeat*

- Fix issue affecting Windows services timing out at startup. {pull}4491[4491]
- Fix incorrect docker.diskio.total metric calculation. {pull}4507[4507]
- Vsphere module: used memory field corrected. {issue}4461[4461]

*Packetbeat*

- Enabled /proc/net/tcp6 scanning and fixed ip v6 parsing. {pull}4442[4442]

*Winlogbeat*

- Removed validation of top-level config keys. This behavior was inconsistent with other Beats
  and caused maintainability issues. {pull}4657[4657]

==== Added

*Affecting all Beats*

- New cli subcommands interface. {pull}4420[4420]
- Allow source path matching in `add_docker_metadata` processor. {pull}4495[4495]
- Add support for analyzers and multifields in fields.yml. {pull}4574[4574]
- Add support for JSON logging. {pull}4523[4523]
- Add `test output` command, to test Elasticsearch and Logstash output settings. {pull}4590[4590]
- Introduce configurable event queue settings: queue.mem.events, queue.mem.flush.min_events and queue.mem.flush.timeout. {pull}4650[4650]
- Enable pipelining in Logstash output by default. {pull}4650[4650]
- Added 'result' field to Elasticsearch QueryResult struct for compatibility with 6.x Index and Delete API responses. {issue]4661[4661]
- The sample dashboards are now included in the Beats packages. {pull}4675[4675]
- Add `pattern` option to be used in the fields.yml to specify the pattern for a number field. {pull}4731[4731]

*Auditbeat*

- Added `file.hash_types` config option for controlling the hash types. {pull}4796[4796]
- Added the ability to specify byte unit suffixes to `file.max_file_size`. {pull}4796[4796]

*Filebeat*

- Add experimental Redis module. {pull}4441[4441]
- Nginx module: use the first not-private IP address as the remote_ip. {pull}4417[4417]
- Load Ingest Node pipelines when the Elasticsearch connection is established, instead of only once at startup. {pull}4479[4479]
- Add support for loading Xpack Machine Learning configurations from the modules, and added sample configurations for the Nginx module. {pull}4506[4506] {pull}4609[4609]

- Add udp prospector type. {pull}4452[4452]
- Enabled Cgo which means libc is dynamically compiled. {pull}4546[4546]
- Add Beta module config reloading mechanism {pull}4566[4566]
- Remove spooler and publisher components and settings. {pull}4644[4644]

*Heartbeat*

- Enabled Cgo which means libc is dynamically compiled. {pull}4546[4546]

*Metricbeat*

- Add random startup delay to each metricset to avoid the thundering herd problem. {issue}4010[4010]
- Add the ability to configure audit rules to the kernel module. {pull}4482[4482]
- Add the ability to configure kernel's audit failure mode. {pull}4516[4516]
- Add experimental Aerospike module. {pull}4560[4560]
- Vsphere module: collect custom fields from virtual machines. {issue}4464[4464]
- Add `test modules` command, to test modules expected output. {pull}4656[4656]
- Add `processors` setting to metricbeat modules. {pull}4699[4699]
- Support `npipe` protocol (Windows) in Docker module. {pull}4751[4751]

*Winlogbeat*

- Add the ability to use LevelRaw if Level isn't populated in the event XML. {pull}4257[4257]

*Auditbeat*

- Add file integrity metricset to the audit module. {pull}4486[4486]

[[release-notes-6.0.0-alpha2]]
=== Beats version 6.0.0-alpha2
https://github.com/elastic/beats/compare/v6.0.0-alpha1...v6.0.0-alpha2[View commits]

==== Breaking changes

*Filebeat*

- Rename `input_type` field to `prospector.type` {pull}4294[4294]
- The `@metadata.type` field, added by the Logstash output, is now hardcoded to `doc` and will be removed in future versions. {pull}4331[4331].

==== Bugfixes

*Affecting all Beats*

- Fix importing the dashboards when the limit for max open files is too low. {issue}4244[4244]
- Fix configuration documentation for kubernetes processor {pull}4313[4313]
- Fix misspelling in `add_locale` configuration option for abbreviation.

*Filebeat*

- Fix race condition on harvester stopping with reloading enabled. {issue}3779[3779]
- Fix recursive glob config parsing and resolution across restarts. {pull}4269[4269]
- Allow string characters in user agent patch version (NGINX and Apache) {pull}4415[4415]
- Fix grok pattern in filebeat module system/auth without hostname. {pull}4224[4224]

*Metricbeat*

- Set correct format for percent fields in memory module. {pull}4619[4619]
- Fix a debug statement that said a module wrapper had stopped when it hadn't. {pull}4264[4264]
- Use MemAvailable value from /proc/meminfo on Linux 3.14. {pull}4316[4316]
- Fix panic when events were dropped by filters. {issue}4327[4327]
- Add filtering to system filesystem metricset to remove relative mountpoints like those
  from Linux network namespaces. {pull}4370[4370]
- Remove unnecessary print statement in schema apis. {pull}4355[4355]
- Fix type of field `haproxy.stat.check.health.last`. {issue}4407[4407]

*Packetbeat*
- Enable memcache filtering only if a port is specified in the config file. {issue}4335[4335]
- Enable memcache filtering only if a port is specified in the config file. {issue}4335[4335]

==== Added

*Affecting all Beats*

- Upgraded to Golang 1.8.3. {pull}4401[4401]
- Added the possibility to set Elasticsearch mapping template settings from the Beat configuration file. {pull}4284[4284] {pull}4317[4317]
- Add a variable to the SysV init scripts to make it easier to change the user. {pull}4340[4340]
- Add the option to write the generated Elasticsearch mapping template into a file. {pull}4323[4323]
- Add `instance_name` in GCE add_cloud_metadata processor. {pull}4414[4414]
- Add `add_docker_metadata` processor. {pull}4352[4352]
- Add `logging.files` `permissions` option. {pull}4295[4295]

*Filebeat*
- Added ability to sort harvested files. {pull}4374[4374]
- Add experimental Redis slow log prospector type. {pull}4180[4180]

*Metricbeat*

- Add macOS implementation of the system diskio metricset. {issue}4144[4144]
- Add process_summary metricset that records high level metrics about processes. {pull}4231[4231]
- Add `kube-state-metrics` based metrics to `kubernetes` module {pull}4253[4253]
- Add debug logging to Jolokia JMX metricset. {pull}4341[4341]
- Add events metricset for kubernetes metricbeat module {pull}4315[4315]
- Change Metricbeat default configuration file to be better optimized for most users. {pull}4329[4329]
- Add experimental RabbitMQ module. {pull}4394[4394]
- Add Kibana dashboard for the Kubernetes modules. {pull}4138[4138]

*Packetbeat*

*Winlogbeat*

==== Deprecated

*Affecting all Beats*

- The `@metadata.type` field, added by the Logstash output, is deprecated, hardcoded to `doc` and will be removed in future versions. {pull}4331[4331].

*Filebeat*

- Deprecate `input_type` prospector config. Use `type` config option instead. {pull}4294[4294]

==== Known Issue

- If the Elasticsearch output is not enabled, but `setup.template` options are
  present (like it's the case in the default Metricbeat configuration), the
  Beat stops with an error: "Template loading requested but the Elasticsearch
  output is not configured/enabled". To avoid this error, disable the template
  loading explicitly `setup.template.enabled: false`.

[[release-notes-6.0.0-alpha1]]
=== Beats version 6.0.0-alpha1
https://github.com/elastic/beats/compare/v5.4.0...v6.0.0-alpha1[View commits]

==== Breaking changes

*Affecting all Beats*

- Introduce beat version in the Elasticsearch index and mapping template {pull}3527[3527]
- Usage of field `_type` is now ignored and hardcoded to `doc`. {pull}3757[3757]
- Change vendor manager from glide to govendor. {pull}3851[3851]
- Rename `error` field to `error.message`. {pull}3987[3987]
- Change `dashboards.*` config options to `setup.dashboards.*`. {pull}3921[3921]
- Change `outputs.elasticsearch.template.* to `setup.template.*` {pull}4080[4080]

*Filebeat*

- Remove code to convert states from 1.x. {pull}3767[3767]
- Remove deprecated config options `force_close_files` and `close_older`. {pull}3768[3768]
- Change `clean_removed` behaviour to also remove states for files which cannot be found anymore under the same name. {pull}3827[3827]
- Remove `document_type` config option. Use `fields` instead. {pull}4204[4204]
- Move `json_error` under `error.message` and `error.key`. {pull}4167[4167]

*Packetbeat*

- Remove deprecated `geoip`. {pull}3766[3766]
- Replace `waitstop` command line argument by `shutdown_timeout` in configuration file. {pull}3588[3588]

*Winlogbeat*

- Remove metrics endpoint. Replaced by http endpoint in libbeat (see #3717). {pull}3901[3901]

==== Bugfixes

*Affecting all Beats*

- Add `_id`, `_type`, `_index` and `_score` fields in the generated index pattern. {pull}3282[3282]

*Filebeat*

- Fix the Mysql slowlog parsing of IP addresses. {pull}4183[4183]
- Fix issue that new prospector was not reloaded on conflict {pull}4128[4128]

*Heartbeat*

- Use IP type of elasticsearch for ip field. {pull}3926[3926]

*Metricbeat*

- Support `common.Time` in `mapstriface.toTime()` {pull}3812[3812]
- Fix MongoDB `dbstats` fields mapping. {pull}4025[4025]
- Fixing prometheus collector to aggregate metrics based on metric family. {pull}4075[4075]
- Fixing multiEventFetch error reporting when no events are returned {pull}4153[4153]

==== Added

*Affecting all Beats*

- Initialize a beats UUID from file on startup. {pull}3615[3615]
- Add new `add_locale` processor to export the local timezone with an event. {pull}3902[3902]
- Add http endpoint. {pull}3717[3717]
- Updated to Go 1.8.1. {pull}4033[4033]
- Add kubernetes processor {pull}3888[3888]
- Add support for `include_labels` and `include_annotations` in kubernetes processor {pull}4043[4043]
- Support new `index_patterns` field when loading templates for Elasticsearch >= 6.0 {pull}4056[4056]
- Adding goimports support to make check and fmt {pull}4114[4114]
- Make kubernetes indexers/matchers pluggable {pull}4151[4151]
- Abstracting pod interface in kubernetes plugin to enable easier vendoring {pull}4152[4152]

*Filebeat*

- Restructure `input.Event` to be inline with `outputs.Data` {pull}3823[3823]
- Add base for supporting prospector level processors {pull}3853[3853]
- Add `filebeat.config.path` as replacement for `config_dir`. {pull}4051[4051]
- Add a `recursive_glob.enabled` setting to expand `**` in patterns. {pull}3980[3980]
- Add Icinga module. {pull}3904[3904]
- Add ability to parse nginx logs exposing the X-Forwarded-For header instead of the remote address.

*Heartbeat*

- Event format and field naming changes in Heartbeat and sample Dashboard. {pull}4091[4091]

*Metricbeat*

- Add experimental metricset `perfmon` to Windows module. {pull}3758[3758]
- Add memcached module with stats metricset. {pull}3693[3693]
- Add the `process.cmdline.cache.enabled` config option to the System Process Metricset. {pull}3891[3891]
- Add new MetricSet interfaces for developers (`Closer`, `ReportingFetcher`, and `PushMetricSet`). {pull}3908[3908]
- Add kubelet module {pull}3916[3916]
- Add dropwizard module {pull}4022[4022]
- Adding query APIs for metricsets and modules from metricbeat registry {pull}4102[4102]
- Fixing nil pointer on prometheus collector when http response is nil {pull}4119[4119]
- Add http module with json metricset. {pull}4092[4092]
- Add the option to the system module to include only the first top N processes by CPU and memory. {pull}4127[4127].
- Add experimental Vsphere module. {pull}4028[4028]
- Add experimental Elasticsearch module. {pull}3903[3903]
- Add experimental Kibana module. {pull}3895[3895]
- Move elasticsearch metricset node_stats under node.stats namespace. {pull}4142[4142]
- Make IP port indexer constructor public {pull}4434[4434]

*Packetbeat*

- Add `fields` and `fields_under_root` to Packetbeat protocols configurations. {pull}3518[3518]
- Add list style Packetbeat protocols configurations. This change supports specifying multiple configurations of the same protocol analyzer. {pull}3518[3518]

*Winlogbeat*

==== Deprecated

*Affecting all Beats*

- Usage of field `_type` is deprecated. It should not be used in queries or dashboards. {pull}3409[3409]

*Packetbeat*

- Deprecate dictionary style protocols configuration. {pull}3518[3518]

*Winlogbeat*

==== Known Issue

*Filebeat*

- Prospector reloading only works properly with new files. {pull}3546[3546]

[[release-notes-5.6.2]]
=== Beats version 5.6.2
https://github.com/elastic/beats/compare/v5.6.1...v5.6.2[View commits]

No changes in this release.

[[release-notes-5.6.1]]
=== Beats version 5.6.1
https://github.com/elastic/beats/compare/v5.6.0...v5.6.1[View commits]

No changes in this release.

[[release-notes-5.6.0]]
=== Beats version 5.6.0
https://github.com/elastic/beats/compare/v5.5.3...v5.6.0[View commits]

==== Breaking changes

*Affecting all Beats*

- The _all.norms setting in the Elasticsearch template is no longer disabled.
  This increases the storage size with one byte per document, but allows for a
  better upgrade experience to 6.0. {issue}4901[4901]


==== Bugfixes

*Filebeat*

- Fix issue where the `fileset.module` could have the wrong value. {issue}4761[4761]

*Packetbeat*

- Update flow timestamp on each packet being received. {issue}4895[4895]

*Metricbeat*

- Fix a debug statement that said a module wrapper had stopped when it hadn't. {pull}4264[4264]
- Use MemAvailable value from /proc/meminfo on Linux 3.14. {pull}4316[4316]
- Fix panic when events were dropped by filters. {issue}4327[4327]

==== Added

*Affecting all Beats*

- Add option to the import_dashboards script to load the dashboards via Kibana API. {pull}4682[4682]

*Filebeat*

- Add support for loading Xpack Machine Learning configurations from the modules, and added sample configurations for the Nginx module. {pull}4506[4506] {pull}4609[4609]
-  Add ability to parse nginx logs exposing the X-Forwarded-For header instead of the remote address. {pull}4351[4351]

*Metricbeat*

- Add `filesystem.ignore_types` to system module for ignoring filesystem types. {issue}4685[4685]

==== Deprecated

*Affecting all Beats*

- Loading more than one output is deprecated and will be removed in 6.0. {pull}4907[4907]

[[release-notes-5.5.3]]
=== Beats version 5.5.3
https://github.com/elastic/beats/compare/v5.5.2...v5.5.3[View commits]

No changes in this release.

[[release-notes-5.5.2]]
=== Beats version 5.5.2
https://github.com/elastic/beats/compare/v5.5.1...v5.5.2[View commits]

No changes in this release.
[[release-notes-5.5.1]]
=== Beats version 5.5.1
https://github.com/elastic/beats/compare/v5.5.0...v5.5.1[View commits]

==== Bugfixes

*Affecting all Beats*

- Normalize all times to UTC to ensure proper index naming. {issue}4569[4569]

[[release-notes-5.5.0]]
=== Beats version 5.5.0
https://github.com/elastic/beats/compare/v5.4.2...v5.5.0[View commits]

==== Breaking changes

*Affecting all Beats*

- Usage of field `_type` is now ignored and hardcoded to `doc`. {pull}3757[3757]

*Metricbeat*
- Change all `system.cpu.*.pct` metrics to be scaled by the number of CPU cores.
  This will make the CPU usage percentages from the system cpu metricset consistent
  with the system process metricset. The documentation for these metrics already
  stated that on multi-core systems the percentages could be greater than 100%. {pull}4544[4544]

==== Bugfixes

*Affecting all Beats*

- Fix console output. {pull}4045[4045]

*Filebeat*

- Allow string characters in user agent patch version (NGINX and Apache) {pull}4415[4415]

*Metricbeat*

- Fix type of field `haproxy.stat.check.health.last`. {issue}4407[4407]

*Packetbeat*

- Fix `packetbeat.interface` options that contain underscores (e.g. `with_vlans` or `bpf_filter`). {pull}4378[4378]
- Enabled /proc/net/tcp6 scanning and fixed ip v6 parsing. {pull}4442[4442]

==== Deprecated

*Filebeat*

- Deprecate `document_type` prospector config option as _type is removed in elasticsearch 6.0. Use fields instead. {pull}4225[4225]

*Winlogbeat*

- Deprecated metrics endpoint. It is superseded by a libbeat feature that can serve metrics on an HTTP endpoint. {pull}4145[4145]

[[release-notes-5.4.2]]
=== Beats version 5.4.2
https://github.com/elastic/beats/compare/v5.4.1...v5.4.2[View commits]

==== Bugfixes

*Affecting all Beats*

- Removed empty sections from the template files, causing indexing errors for array objects. {pull}4488[4488]

*Metricbeat*

- Fix issue affecting Windows services timing out at startup. {pull}4491[4491]
- Add filtering to system filesystem metricset to remove relative mountpoints like those
  from Linux network namespaces. {pull}4370[4370]

*Packetbeat*

- Clean configured geoip.paths before attempting to open the database. {pull}4306[4306]

[[release-notes-5.4.1]]
=== Beats version 5.4.1
https://github.com/elastic/beats/compare/v5.4.0...v5.4.1[View commits]

==== Bugfixes

*Affecting all Beats*

- Fix importing the dashboards when the limit for max open files is too low. {issue}4244[4244]
- Fix console output. {pull}4045[4045]

*Filebeat*

- Fix issue that new prospector was not reloaded on conflict. {pull}4128[4128]
- Fix grok pattern in filebeat module system/auth without hostname. {pull}4224[4224]
- Fix the Mysql slowlog parsing of IP addresses. {pull}4183[4183]

==== Added

*Affecting all Beats*

- Binaries upgraded to Go 1.7.6 which contains security fixes. {pull}4400[4400]

*Winlogbeat*

- Add the ability to use LevelRaw if Level isn't populated in the event XML. {pull}4257[4257]

[[release-notes-5.4.0]]
=== Beats version 5.4.0
https://github.com/elastic/beats/compare/v5.3.2...v5.4.0[View commits]

==== Bugfixes

*Affecting all Beats*

- Improve error message when downloading the dashboards fails. {pull}3805[3805]
- Fix potential Elasticsearch output URL parsing error if protocol scheme is missing. {pull}3671[3671]
- Downgrade Elasticsearch per batch item failure log to debug level. {issue}3953[3953]
- Make `@timestamp` accessible from format strings. {pull}3721[3721]

*Filebeat*

- Allow log lines without a program name in the Syslog fileset. {pull}3944[3944]
- Don't stop Filebeat when modules are used with the Logstash output. {pull}3929[3929]

*Metricbeat*

- Fixing panic on the Prometheus collector when label has a comma. {pull}3947[3947]
- Make system process metricset honor the `cpu_ticks` config option. {issue}3590[3590]

*Winlogbeat*

- Fix null terminators include in raw XML string when include_xml is enabled. {pull}3943[3943]

==== Added

*Affecting all Beats*

- Update index mappings to support future Elasticsearch 6.X. {pull}3778[3778]

*Filebeat*

- Add auditd module for reading audit logs on Linux. {pull}3750[3750] {pull}3941[3941]
- Add fileset for the Linux authorization logs. {pull}3669[3669]

*Heartbeat*

- Add default ports in HTTP monitor. {pull}3924[3924]

*Metricbeat*

- Add beta Jolokia module. {pull}3844[3844]
- Add dashboard for the MySQL module. {pull}3716[3716]
- Module configuration reloading is now beta instead of experimental. {pull}3841[3841]
- Marked http fields from the HAProxy module optional to improve compatibility with 1.5. {pull}3788[3788]
- Add support for custom HTTP headers and TLS for the Metricbeat modules. {pull}3945[3945]

*Packetbeat*

- Add DNS dashboard for an overview the DNS traffic. {pull}3883[3883]
- Add DNS Tunneling dashboard to highlight domains with large numbers of subdomains or high data volume. {pull}3884[3884]

[[release-notes-5.3.2]]
=== Beats version 5.3.2
https://github.com/elastic/beats/compare/v5.3.1...v5.3.2[View commits]

==== Bugfixes

*Filebeat*

- Properly shut down crawler in case one prospector is misconfigured. {pull}4037[4037]
- Fix panic in JSON decoding code if the input line is "null". {pull}4042[4042]


[[release-notes-5.3.1]]
=== Beats version 5.3.1
https://github.com/elastic/beats/compare/v5.3.0...v5.3.1[View commits]

==== Bugfixes

*Affecting all Beats*

- Fix panic when testing regex-AST to match against date patterns. {issue}3889[3889]
- Fix panic due to race condition in kafka output. {pull}4098[4098]

*Filebeat*

- Fix modules default file permissions. {pull}3879[3879]
- Allow `-` in Apache access log byte count. {pull}3863[3863]

*Metricbeat*

- Avoid errors when some Apache status fields are missing. {issue}3074[3074]


[[release-notes-5.3.0]]
=== Beats version 5.3.0
https://github.com/elastic/beats/compare/v5.2.2...v5.3.0[View commits]

==== Breaking changes

*Affecting all Beats*

- Configuration files must be owned by the user running the Beat or by root, and they must not be writable by others. {pull}3544[3544] {pull}3689[3689]
- Change Beat generator. Use `$GOPATH/src/github.com/elastic/beats/script/generate.py` to generate a beat. {pull}3452[3452]

*Filebeat*

- Always use absolute path for event and registry. This can lead to issues when relative paths were used before. {pull}3328[3328]

*Metricbeat*

- Linux cgroup metrics are now enabled by default for the system process metricset. The configuration option for the feature was renamed from `cgroups` to `process.cgroups.enabled`. {pull}3519[3519]
- Change field names `couchbase.node.couch.*.actual_disk_size.*` to `couchbase.node.couch.*.disk_size.*` {pull}3545[3545]

==== Bugfixes

*Affecting all Beats*

- Add `_id`, `_type`, `_index` and `_score` fields in the generated index pattern. {pull}3282[3282]

*Filebeat*
- Always use absolute path for event and registry. {pull}3328[3328]
- Raise an exception in case there is a syntax error in one of the configuration files available under
  filebeat.config_dir. {pull}3573[3573]
- Fix empty registry file on machine crash. {issue}3537[3537]

*Metricbeat*

- Add error handling to system process metricset for when Linux cgroups are missing from the kernel. {pull}3692[3692]
- Add labels to the Docker healthcheck metricset output. {pull}3707[3707]

*Winlogbeat*

- Fix handling of empty strings in event_data. {pull}3705[3705]

==== Added

*Affecting all Beats*

- Files created by Beats (logs, registry, file output) will have 0600 permissions. {pull}3387[3387].
- RPM/deb packages will now install the config file with 0600 permissions. {pull}3382[3382]
- Add the option to pass custom HTTP headers to the Elasticsearch output. {pull}3400[3400]
- Unify `regexp` and `contains` conditionals, for both to support array of strings and convert numbers to strings if required. {pull}3469[3469]
- Add the option to load the sample dashboards during the Beat startup phase. {pull}3506[3506]
- Disabled date detection in Elasticsearch index templates. Date fields must be explicitly defined in index templates. {pull}3528[3528]
- Using environment variables in the configuration file is now GA, instead of experimental. {pull}3525[3525]

*Filebeat*

- Add Filebeat modules for system, apache2, mysql, and nginx. {issue}3159[3159]
- Add the `pipeline` config option at the prospector level, for configuring the Ingest Node pipeline ID. {pull}3433[3433]
- Update regular expressions used for matching file names or lines (multiline, include/exclude functionality) to new matchers improving performance of simple string matches. {pull}3469[3469]
- The `symlinks` and `harverster_limit` settings are now GA, instead of experimental. {pull}3525[3525]
- close_timeout is also applied when the output is blocking. {pull}3511[3511]
- Improve handling of different path variants on Windows. {pull}3781[3781]
- Add multiline.flush_pattern option, for specifying the 'end' of a multiline pattern {pull}4019[4019]

*Heartbeat*

- Add `tags`, `fields` and `fields_under_root` in monitors configuration. {pull}3623[3623]

*Metricbeat*

- Add experimental dbstats metricset to MongoDB module. {pull}3228[3228]
- Use persistent, direct connections to the configured nodes for MongoDB module. {pull}3228[3228]
- Add dynamic configuration reloading for modules. {pull}3281[3281]
- Add docker health metricset {pull}3357[3357]
- Add docker image metricset {pull}3467[3467]
- System module uses new matchers for white-listing processes. {pull}3469[3469]
- Add Beta CEPH module with health metricset. {pull}3311[3311]
- Add Beta php_fpm module with pool metricset. {pull}3415[3415]
- The Docker, Kafka, and Prometheus modules are now Beta, instead of experimental. {pull}3525[3525]
- The HAProxy module is now GA, instead of experimental. {pull}3525[3525]
- Add the ability to collect the environment variables from system processes. {pull}3337[3337]

==== Deprecated

*Affecting all Beats*

- Usage of field `_type` is deprecated. It should not be used in queries or dashboards. {pull}3409[3409]

*Filebeat*

- The experimental `publish_async` option is now deprecated and is planned to be removed in 6.0. {pull}3525[3525]


[[release-notes-5.2.2]]
=== Beats version 5.2.2
https://github.com/elastic/beats/compare/v5.2.1...v5.2.2[View commits]

*Metricbeat*

- Fix bug docker module hanging when docker container killed. {issue}3610[3610]
- Set timeout to period instead of 1s by default as documented. {pull}3612[3612]

[[release-notes-5.2.1]]
=== Beats version 5.2.1
https://github.com/elastic/beats/compare/v5.2.0...v5.2.1[View commits]

==== Bugfixes

*Metricbeat*

- Fix go routine leak in docker module. {pull}3492[3492]

*Packetbeat*

- Fix error in the NFS sample dashboard. {pull}3548[3548]

*Winlogbeat*

- Fix error in the Winlogbeat sample dashboard. {pull}3548[3548]

[[release-notes-5.2.0]]
=== Beats version 5.2.0
https://github.com/elastic/beats/compare/v5.1.2...v5.2.0[View commits]

==== Bugfixes

*Affecting all Beats*

- Fix overwriting explicit empty config sections. {issue}2918[2918]

*Filebeat*

- Fix alignment issue were Filebeat compiled with Go 1.7.4 was crashing on 32 bits system. {issue}3273[3273]

*Metricbeat*

- Fix service times-out at startup. {pull}3056[3056]
- Kafka module case sensitive host name matching. {pull}3193[3193]
- Fix interface conversion panic in couchbase module {pull}3272[3272]

*Packetbeat*

- Fix issue where some Cassandra visualizations were showing data from all protocols. {issue}3314[3314]

==== Added

*Affecting all Beats*

- Add support for passing list and dictionary settings via -E flag.
- Support for parsing list and dictionary setting from environment variables.
- Added new flags to import_dashboards (-cacert, -cert, -key, -insecure). {pull}3139[3139] {pull}3163[3163]
- The limit for the number of fields is increased via the mapping template. {pull}3275[3275]
- Updated to Go 1.7.4. {pull}3277[3277]
- Added a NOTICE file containing the notices and licenses of the dependencies. {pull}3334[3334].

*Heartbeat*

- First release, containing monitors for ICMP, TCP, and HTTP.

*Filebeat*

- Add enabled config option to prospectors. {pull}3157[3157]
- Add target option for decoded_json_field. {pull}3169[3169]

*Metricbeat*

- Kafka module broker matching enhancements. {pull}3129[3129]
- Add a couchbase module with metricsets for node, cluster and bucket. {pull}3081[3081]
- Export number of cores for CPU module. {pull}3192[3192]
- Experimental Prometheus module. {pull}3202[3202]
- Add system socket module that reports all TCP sockets. {pull}3246[3246]
- Kafka consumer groups metricset. {pull}3240[3240]
- Add jolokia module with dynamic jmx metricset. {pull}3570[3570]

*Winlogbeat*

- Reduced amount of memory allocated while reading event log records. {pull}3113[3113] {pull}3118[3118]

[[release-notes-5.1.2]]
=== Beats version 5.1.2
https://github.com/elastic/beats/compare/v5.1.1...v5.1.2[View commits]

==== Bugfixes

*Filebeat*

- Fix registry migration issue from old states where files were only harvested after second restart. {pull}3322[3322]

*Packetbeat*

- Fix error on importing dashboards due to colons in the Cassandra dashboard. {issue}3140[3140]
- Fix error on importing dashboards due to the wrong type for the geo_point fields. {pull}3147[3147]

*Winlogbeat*

- Fix for "The array bounds are invalid" error when reading large events. {issue}3076[3076]

[[release-notes-5.1.1]]
=== Beats version 5.1.1
https://github.com/elastic/beats/compare/v5.0.2...v5.1.1[View commits]

==== Breaking changes

*Metricbeat*

- Change data structure of experimental haproxy module. {pull}3003[3003]

*Filebeat*

- If a file is falling under `ignore_older` during startup, offset is now set to end of file instead of 0.
  With the previous logic the whole file was sent in case a line was added and it was inconsistent with
  files which were harvested previously. {pull}2907[2907]
- `tail_files` is now only applied on the first scan and not for all new files. {pull}2932[2932]

==== Bugfixes

*Affecting all Beats*

- Fix empty benign errors logged by processor actions. {pull}3046[3046]

*Metricbeat*

- Calculate the fsstat values per mounting point, and not filesystem. {pull}2777[2777]

==== Added

*Affecting all Beats*

- Add add_cloud_metadata processor for collecting cloud provider metadata. {pull}2728[2728]
- Added decode_json_fields processor for decoding fields containing JSON strings. {pull}2605[2605]
- Add Tencent Cloud provider for add_cloud_metadata processor. {pull}4023[4023]
- Add Alibaba Cloud provider for add_cloud_metadata processor. {pull}4111[4111]

*Metricbeat*

- Add experimental Docker module. Provided by Ingensi and @douaejeouit based on dockbeat.
- Add a sample Redis Kibana dashboard. {pull}2916[2916]
- Add support for MongoDB 3.4 and WiredTiger metrics. {pull}2999[2999]
- Add experimental kafka module with partition metricset. {pull}2969[2969]
- Add raw config option for mysql/status metricset. {pull}3001[3001]
- Add command fields for mysql/status metricset. {pull}3251[3251]

*Filebeat*

- Add command line option `-once` to run Filebeat only once and then close. {pull}2456[2456]
- Only load matching states into prospector to improve state handling {pull}2840[2840]
- Reset all states ttl on startup to make sure it is overwritten by new config {pull}2840[2840]
- Persist all states for files which fall under `ignore_older` to have consistent behaviour {pull}2859[2859]
- Improve shutdown behaviour with large number of files. {pull}3035[3035]

*Winlogbeat*

- Add `event_logs.batch_read_size` configuration option. {pull}2641[2641]

[[release-notes-5.1.0]]
=== Beats version 5.1.0 (skipped)

Version 5.1.0 doesn't exist because, for a short period of time, the Elastic
Yum and Apt repositories included unreleased binaries labeled 5.1.0. To avoid
confusion and upgrade issues for the people that have installed these without
realizing, we decided to skip the 5.1.0 version and release 5.1.1 instead.

[[release-notes-5.0.2]]
=== Beats version 5.0.2
https://github.com/elastic/beats/compare/v5.0.1...v5.0.2[View commits]

==== Bugfixes

*Metricbeat*

- Fix the `password` option in the MongoDB module. {pull}2995[2995]


[[release-notes-5.0.1]]
=== Beats version 5.0.1
https://github.com/elastic/beats/compare/v5.0.0...v5.0.1[View commits]

==== Bugfixes

*Metricbeat*

- Fix `system.process.start_time` on Windows. {pull}2848[2848]
- Fix `system.process.ppid` on Windows. {issue}2860[2860]
- Fix system process metricset for Windows XP and 2003. `cmdline` will be unavailable. {issue}1704[1704]
- Fix access denied issues in system process metricset by enabling SeDebugPrivilege on Windows. {issue}1897[1897]
- Fix system diskio metricset for Windows XP and 2003. {issue}2885[2885]

*Packetbeat*

- Fix 'index out of bounds' bug in Packetbeat DNS protocol plugin. {issue}2872[2872]

*Filebeat*

- Fix registry cleanup issue when files falling under ignore_older after restart. {issue}2818[2818]


==== Added

*Metricbeat*

- Add username and password config options to the PostgreSQL module. {pull}2889[2890]
- Add username and password config options to the MongoDB module. {pull}2889[2889]
- Add system core metricset for Windows. {pull}2883[2883]

*Packetbeat*

- Define `client_geoip.location` as geo_point in the mappings to be used by the GeoIP processor in the Ingest Node pipeline.
  {pull}2795[2795]

*Filebeat*

- Stop Filebeat on registrar loading error. {pull}2868[2868]


include::libbeat/docs/release-notes/5.0.0.asciidoc[]

[[release-notes-5.0.0-ga]]
=== Beats version 5.0.0-GA
https://github.com/elastic/beats/compare/v5.0.0-rc1...v5.0.0[View commits]

The list below covers the changes between 5.0.0-rc1 and 5.0.0 GA only.

==== Bugfixes

*Affecting all Beats*

- Fix kafka output re-trying batches with too large events. {issue}2735[2735]
- Fix kafka output protocol error if `version: 0.10` is configured. {issue}2651[2651]
- Fix kafka output connection closed by broker on SASL/PLAIN. {issue}2717[2717]

*Metricbeat*

- Fix high CPU usage on macOS when encountering processes with long command lines. {issue}2747[2747]
- Fix high value of `system.memory.actual.free` and `system.memory.actual.used`. {issue}2653[2653]
- Change several `OpenProcess` calls on Windows to request the lowest possible access provilege.  {issue}1897[1897]
- Fix system.memory.actual.free high value on Windows. {issue}2653[2653]

*Filebeat*

- Fix issue when clean_removed and clean_inactive were used together that states were not directly removed from the registry.
- Fix issue where upgrading a 1.x registry file resulted in duplicate state entries. {pull}2792[2792]

==== Added

*Affecting all Beats*

- Add beat.version fields to all events.

[[release-notes-5.0.0-rc1]]
=== Beats version 5.0.0-rc1
https://github.com/elastic/beats/compare/v5.0.0-beta1...v5.0.0-rc1[View commits]

==== Breaking changes

*Affecting all Beats*

- A dynamic mapping rule is added to the default Elasticsearch template to treat strings as keywords by default. {pull}2688[2688]

==== Bugfixes

*Affecting all Beats*

- Make sure Beats sent always float values when they are defined as float by sending 5.00000 instead of 5. {pull}2627[2627]
- Fix ignoring all fields from drop_fields in case the first field is unknown. {pull}2685[2685]
- Fix dynamic configuration int/uint to float type conversion. {pull}2698[2698]
- Fix primitive types conversion if values are read from environment variables. {pull}2698[2698]

*Metricbeat*

- Fix default configuration file on Windows to not enabled the `load` metricset. {pull}2632[2632]

*Packetbeat*

- Fix the `bpf_filter` setting. {issue}2660[2660]

*Filebeat*

- Fix input buffer on encoding problem. {pull}2416[2416]

==== Deprecated

*Affecting all Beats*

- Setting `port` has been deprecated in Redis and Logstash outputs. {pull}2620[2620]


[[release-notes-5.0.0-beta1]]
=== Beats version 5.0.0-beta1
https://github.com/elastic/beats/compare/v5.0.0-alpha5...v5.0.0-beta1[View commits]

==== Breaking changes

*Affecting all Beats*

- Change Elasticsearch output index configuration to be based on format strings. If index has been configured, no date will be appended anymore to the index name. {pull}2119[2119]
- Replace `output.kafka.use_type` by `output.kafka.topic` accepting a format string. {pull}2188[2188]
- If the path specified by the `-c` flag is not absolute and `-path.config` is not specified, it
  is considered relative to the current working directory. {pull}2245[2245]
- rename `tls` configurations section to `ssl`. {pull}2330[2330]
- rename `certificate_key` configuration to `key`. {pull}2330[2330]
- replace `tls.insecure` with `ssl.verification_mode` setting. {pull}2330[2330]
- replace `tls.min/max_version` with `ssl.supported_protocols` setting requiring full protocol name. {pull}2330[2330]

*Metricbeat*

- Change field type system.process.cpu.start_time from keyword to date. {issue}1565[1565]
- redis/info metricset fields were renamed up according to the naming conventions.

*Packetbeat*

- Group HTTP fields under `http.request` and `http.response` {pull}2167[2167]
- Export `http.request.body` and `http.response.body` when configured under `include_body_for` {pull}2167[2167]
- Move `ignore_outgoing` config to `packetbeat.ignore_outgoing` {pull}2393[2393]

*Filebeat*

- Set close_inactive default to 5 minutes (was 1 hour before)
- Set clean_removed and close_removed to true by default

==== Bugfixes

*Affecting all Beats*

- Fix logstash output handles error twice when asynchronous sending fails. {pull}2441[2441]
- Fix Elasticsearch structured error response parsing error. {issue}2229[2229]
- Fixed the run script to allow the overriding of the configuration file. {issue}2171[2171]
- Fix logstash output crash if no hosts are configured. {issue}2325[2325]
- Fix array value support in -E CLI flag. {pull}2521[2521]
- Fix merging array values if -c CLI flag is used multiple times. {pull}2521[2521]
- Fix beats failing to start due to invalid duplicate key error in configuration file. {pull}2521[2521]
- Fix panic on non writable logging directory. {pull}2571[2571]

*Metricbeat*

- Fix module filters to work properly with drop_event filter. {issue}2249[2249]

*Packetbeat*

- Fix mapping for some Packetbeat flow metrics that were not marked as being longs. {issue}2177[2177]
- Fix handling of messages larger than the maximum message size (10MB). {pull}2470[2470]

*Filebeat*

- Fix processor failure in Filebeat when using regex, contain, or equals with the message field. {issue}2178[2178]
- Fix async publisher sending empty events {pull}2455[2455]
- Fix potential issue with multiple harvester per file on large file numbers or slow output {pull}2541[2541]

*Winlogbeat*

- Fix corrupt registry file that occurs on power loss by disabling file write caching. {issue}2313[2313]

==== Added

*Affecting all Beats*

- Add script to generate the Kibana index-pattern from fields.yml. {pull}2122[2122]
- Enhance Redis output key selection based on format string. {pull}2169[2169]
- Configurable Redis `keys` using filters and format strings. {pull}2169[2169]
- Add format string support to `output.kafka.topic`. {pull}2188[2188]
- Add `output.kafka.topics` for more advanced kafka topic selection per event. {pull}2188[2188]
- Add support for Kafka 0.10. {pull}2190[2190]
- Add SASL/PLAIN authentication support to kafka output. {pull}2190[2190]
- Make Kafka metadata update configurable. {pull}2190[2190]
- Add Kafka version setting (optional) enabling kafka broker version support. {pull}2190[2190]
- Add Kafka message timestamp if at least version 0.10 is configured. {pull}2190[2190]
- Add configurable Kafka event key setting. {pull}2284[2284]
- Add settings for configuring the kafka partitioning strategy. {pull}2284[2284]
- Add partitioner settings `reachable_only` to ignore partitions not reachable by network. {pull}2284[2284]
- Enhance contains condition to work on fields that are arrays of strings. {issue}2237[2237]
- Lookup the configuration file relative to the `-path.config` CLI flag. {pull}2245[2245]
- Re-write import_dashboards.sh in Golang. {pull}2155[2155]
- Update to Go 1.7. {pull}2306[2306]
- Log total non-zero internal metrics on shutdown. {pull}2349[2349]
- Add support for encrypted private key files by introducing `ssl.key_passphrase` setting. {pull}2330[2330]
- Add experimental symlink support with `symlinks` config {pull}2478[2478]
- Improve validation of registry file on startup.

*Metricbeat*

- Use the new scaled_float Elasticsearch type for the percentage values. {pull}2156[2156]
- Add experimental cgroup metrics to the system/process MetricSet. {pull}2184[2184]
- Added a PostgreSQL module. {pull}2253[2253]
- Improve mapping by converting half_float to scaled_float and integers to long. {pull}2430[2430]
- Add experimental haproxy module. {pull}2384[2384]
- Add Kibana dashboard for cgroups data {pull}2555[2555]

*Packetbeat*

- Add Cassandra protocol analyzer to Packetbeat. {pull}1959[1959]
- Match connections with IPv6 addresses to processes {pull}2254[2254]
- Add IP address to -devices command output {pull}2327[2327]
- Add configuration option for the maximum message size. Used to be hard-coded to 10 MB. {pull}2470[2470]

*Filebeat*

- Introduce close_timeout harvester options {issue}1926[1926]
- Strip BOM from first message in case of BOM files {issue}2351[2351]
- Add harvester_limit option {pull}2417[2417]

==== Deprecated

*Affecting all Beats*

- Topology map is deprecated. This applies to the settings: refresh_topology_freq, topology_expire, save_topology, host_topology, password_topology, db_topology.


[[release-notes-5.0.0-alpha5]]
=== Beats version 5.0.0-alpha5
https://github.com/elastic/beats/compare/v5.0.0-alpha4...v5.0.0-alpha5[View commits]

==== Breaking changes

*Affecting all Beats*

- Rename the `filters` section to `processors`. {pull}1944[1944]
- Introduce the condition with `when` in the processor configuration. {pull}1949[1949]
- The Elasticsearch template is now loaded by default. {pull}1993[1993]
- The Redis output `index` setting is renamed to `key`. `index` still works but it's deprecated. {pull}2077[2077]
- The undocumented file output `index` setting was removed. Use `filename` instead. {pull}2077[2077]

*Metricbeat*

- Create a separate metricSet for load under the system module and remove load information from CPU stats. {pull}2101[2101]
- Add `system.load.norm.1`, `system.load.norm.5` and `system.load.norm.15`. {pull}2101[2101]
- Add threads fields to mysql module. {pull}2484[2484]

*Packetbeat*

- Set `enabled` ` in `packetbeat.protocols.icmp` configuration to `true` by default. {pull}1988[1988]

==== Bugfixes

*Affecting all Beats*

- Fix sync publisher `PublishEvents` return value if client is closed concurrently. {pull}2046[2046]

*Metricbeat*

- Do not send zero values when no value was present in the source. {issue}1972[1972]

*Filebeat*

- Fix potential data loss between Filebeat restarts, reporting unpublished lines as published. {issue}2041[2041]
- Fix open file handler issue. {issue}2028[2028] {pull}2020[2020]
- Fix filtering of JSON events when using integers in conditions. {issue}2038[2038]

*Winlogbeat*

- Fix potential data loss between Winlogbeat restarts, reporting unpublished lines as published. {issue}2041[2041]

==== Added

*Affecting all Beats*

- Periodically log internal metrics. {pull}1955[1955]
- Add enabled setting to all output modules. {pull}1987[1987]
- Command line flag `-c` can be used multiple times. {pull}1985[1985]
- Add OR/AND/NOT to the condition associated with the processors. {pull}1983[1983]
- Add `-E` CLI flag for overwriting single config options via command line. {pull}1986[1986]
- Choose the mapping template file based on the Elasticsearch version. {pull}1993[1993]
- Check stdout being available when console output is configured. {issue}2035[2035]

*Metricbeat*

- Add pgid field to process information. {pull} 2021[2021]

*Packetbeat*

- Add enabled setting to Packetbeat protocols. {pull}1988[1988]
- Add enabled setting to Packetbeat network flows configuration. {pull}1988[1988]

*Filebeat*

- Introduce `close_removed` and `close_renamed` harvester options. {issue}1600[1600]
- Introduce `close_eof` harvester option. {issue}1600[1600]
- Add `clean_removed` and `clean_inactive` config option. {issue}1600[1600]

==== Deprecated

*Filebeat*

- Deprecate `close_older` option and replace it with `close_inactive`. {issue}2051[2051]
- Deprecate `force_close_files` option and replace it with `close_removed` and `close_renamed`. {issue}1600[1600]

[[release-notes-5.0.0-alpha4]]
=== Beats version 5.0.0-alpha4
https://github.com/elastic/beats/compare/v5.0.0-alpha3...v5.0.0-alpha4[View commits]

==== Breaking changes

*Affecting all Beats*

- The topology_expire option of the Elasticserach output was removed. {pull}1907[1907]

*Filebeat*

- Stop following symlink. Symlinks are now ignored: {pull}1686[1686]

==== Bugfixes

*Affecting all Beats*

- Reset backoff factor on partial ACK. {issue}1803[1803]
- Fix beats load balancer deadlock if max_retries: -1 or publish_async is enabled in filebeat. {issue}1829[1829]
- Fix logstash output with pipelining mode enabled not reconnecting. {issue}1876[1876]
- Empty configuration sections become merge-able with variables containing full path. {pull}1900[1900]
- Fix error message about required fields missing not printing the missing field name. {pull}1900[1900]

*Metricbeat*

- Fix the CPU values returned for each core. {issue}1863[1863]

*Packetbeat*

- Add missing nil-check to memcached GapInStream handler. {issue}1162[1162]
- Fix NFSv4 Operation returning the first found first-class operation available in compound requests. {pull}1821[1821]
- Fix TCP overlapping segments not being handled correctly. {pull}1898[1898]

*Winlogbeat*

- Fix issue with rendering forwarded event log records. {pull}1891[1891]

==== Added

*Affecting all Beats*

- Improve error message if compiling regular expression from config files fails. {pull}1900[1900]
- Compression support in the Elasticsearch output. {pull}1835[1835]

*Metricbeat*

- Add MongoDB module. {pull}1837[1837]


[[release-notes-5.0.0-alpha3]]
=== Beats version 5.0.0-alpha3
https://github.com/elastic/beats/compare/v5.0.0-alpha2...v5.0.0-alpha3[View commits]

==== Breaking changes

*Affecting all Beats*

- All configuration settings under `shipper:` are moved to be top level configuration settings. I.e.
  `shipper.name:` becomes `name:` in the configuration file. {pull}1570[1570]

*Topbeat*

- Topbeat is replaced by Metricbeat.

*Filebeat*

- The state for files which fall under ignore_older is not stored anymore. This has the consequence, that if a file which fell under ignore_older is updated, the whole file will be crawled.

==== Bugfixes

*Winlogbeat*

- Adding missing argument to the "Stop processing" log message. {pull}1590[1590]

==== Added

*Affecting all Beats*

- Add conditions to generic filtering. {pull}1623[1623]

*Metricbeat*

- First public release, containing the following modules: apache, mysql, nginx, redis, system, and zookeeper.

*Filebeat*

- The registry format was changed to an array instead of dict. The migration to the new format will happen automatically at the first startup. {pull}1703[1703]

==== Deprecated

*Affecting all Beats*

- The support for doing GeoIP lookups is deprecated and will be removed in version 6.0. {pull}1601[1601]


[[release-notes-5.0.0-alpha2]]
=== Beats version 5.0.0-alpha2
https://github.com/elastic/beats/compare/v5.0.0-alpha1...v5.0.0-alpha2[View commits]

==== Breaking changes

*Affecting all Beats*

- On DEB/RPM installations, the binary files are now found under `/usr/share/{{beat_name}}/bin`, not in `/usr/bin`. {pull}1385[1385]
- The logs are written by default to self rotating files, instead of syslog. {pull}1371[1371]
- Remove deprecated `host` option from elasticsearch, logstash and redis outputs. {pull}1474[1474]

*Packetbeat*

- Configuration of redis topology support changed. {pull}1353[1353]
- Move all Packetbeat configuration options under the packetbeat namespace {issue}1417[1417]

*Filebeat*

- Default location for the registry file was changed to be `data/registry` from the binary directory,
  rather than `.filebeat` in the current working directory. This affects installations for zip/tar.gz/source,
  the location for DEB and RPM packages stays the same. {pull}1373[1373]

==== Bugfixes

*Affecting all Beats*

- Drain response buffers when pipelining is used by Redis output. {pull}1353[1353]
- Unterminated environment variable expressions in config files will now cause an error {pull}1389[1389]
- Fix issue with the automatic template loading when Elasticsearch is not available on Beat start. {issue}1321[1321]
- Fix bug affecting -cpuprofile, -memprofile, and -httpprof CLI flags {pull}1415[1415]
- Fix race when multiple outputs access the same event with logstash output manipulating event {issue}1410[1410] {pull}1428[1428]
- Seed random number generator using crypto.rand package. {pull}1503{1503]
- Fix beats hanging in -configtest {issue}1213[1213]
- Fix kafka log message output {pull}1516[1516]

*Filebeat*

- Improvements in registrar dealing with file rotation. {pull}1281[1281]
- Fix issue with JSON decoding where `@timestamp` or `type` keys with the wrong type could cause Filebeat
  to crash. {issue}1378[1378]
- Fix issue with JSON decoding where values having `null` as values could crash Filebeat. {issue}1466[1466]
- Multiline reader normalizing newline to use `\n`. {pull}1552[1552]

*Winlogbeat*

- Fix panic when reading messages larger than 32K characters on Windows XP and 2003. {pull}1498[1498]
- Fix panic that occurs when reading a large events on Windows Vista and newer. {pull}1499[1499]

==== Added

*Affecting all Beats*

- Add support for TLS to Redis output. {pull}1353[1353]
- Add SOCKS5 proxy support to Redis output. {pull}1353[1353]
- Failover and load balancing support in redis output. {pull}1353[1353]
- Multiple-worker per host support for redis output. {pull}1353[1353]
- Added ability to escape `${x}` in config files to avoid environment variable expansion {pull}1389[1389]
- Configuration options and CLI flags for setting the home, data and config paths. {pull}1373[1373]
- Configuration options and CLI flags for setting the default logs path. {pull}1437[1437]
- Update to Go 1.6.2 {pull}1447[1447]
- Add Elasticsearch template files compatible with Elasticsearch 2.x. {pull}1501[1501]
- Add scripts for managing the dashboards of a single Beat {pull}1359[1359]

*Packetbeat*

- Fix compile issues for OpenBSD. {pull}1347[1347]

*Topbeat*

- Updated elastic/gosigar version so Topbeat can compile on OpenBSD. {pull}1403[1403]


[[release-notes-5.0.0-alpha1]]
=== Beats version 5.0.0-alpha1
https://github.com/elastic/beats/compare/v1.2.0...v5.0.0-alpha1[View commits]

==== Breaking changes

*libbeat*

- Run function to start a Beat now returns an error instead of directly exiting. {pull}771[771]
- The method signature of HandleFlags() was changed to allow returning an error {pull}1249[1249]
- Require braces for environment variable expansion in config files {pull}1304[1304]

*Packetbeat*

- Rename output fields in the dns package. Former flag `recursion_allowed` becomes `recursion_available`. {pull}803[803]
  Former SOA field `ttl` becomes `minimum`. {pull}803[803]
- The fully qualified domain names which are part of output fields values of the dns package now terminate with a dot. {pull}803[803]
- Remove the count field from the exported event {pull}1210[1210]

*Topbeat*

- Rename `proc.cpu.user_p` with `proc.cpu.total_p` as it includes CPU time spent in kernel space {pull}631[631]
- Remove `count` field from the exported fields {pull}1207[1207]
- Rename `input` top level config option to `topbeat`

*Filebeat*

- Scalar values in used in the `fields` configuration setting are no longer automatically converted to strings. {pull}1092[1092]
- Count field was removed from event as not used in filebeat {issue}778[778]

*Winlogbeat*

- The `message_inserts` field was replaced with the `event_data` field {issue}1053[1053]
- The `category` field was renamed to `task` to better align with the Windows Event Log API naming {issue}1053[1053]
- Remove the count field from the exported event {pull}1218[1218]


==== Bugfixes

*Affecting all Beats*

- Logstash output will not retry events that are not JSON-encodable {pull}927[927]

*Packetbeat*

- Create a proper BPF filter when ICMP is the only enabled protocol {issue}757[757]
- Check column length in pgsql parser. {issue}565[565]
- Harden pgsql parser. {issue}565[565]

*Topbeat*

- Fix issue with `cpu.system_p` being greater than 1 on Windows {pull}1128[1128]

*Filebeat*

- Stop filebeat if started without any prospectors defined or empty prospectors {pull}644[644] {pull}647[647]
- Improve shutdown of crawler and prospector to wait for clean completion {pull}720[720]
- Omit `fields` from Filebeat events when null {issue}899[899]

*Winlogbeat*

==== Added

*Affecting all Beats*

- Update builds to Golang version 1.6
- Add option to Elasticsearch output to pass http parameters in index operations {issue}805[805]
- Improve Logstash and Elasticsearch backoff behavior. {pull}927[927]
- Add experimental Kafka output. {pull}942[942]
- Add config file option to configure GOMAXPROCS. {pull}969[969]
- Improve shutdown handling in libbeat. {pull}1075[1075]
- Add `fields` and `fields_under_root` options under the `shipper` configuration {pull}1092[1092]
- Add the ability to use a SOCKS5 proxy with the Logstash output {issue}823[823]
- The `-configtest` flag will now print "Config OK" to stdout on success {pull}1249[1249]

*Packetbeat*

- Change the DNS library used throughout the dns package to github.com/miekg/dns. {pull}803[803]
- Add support for NFS v3 and v4. {pull}1231[1231]
- Add support for EDNS and DNSSEC. {pull}1292[1292]

*Topbeat*

- Add `username` to processes {pull}845[845]

*Filebeat*

- Add the ability to set a list of tags for each prospector {pull}1092[1092]
- Add JSON decoding support {pull}1143[1143]


*Winlogbeat*

- Add caching of event metadata handles and the system render context for the wineventlog API {pull}888[888]
- Improve config validation by checking for unknown top-level YAML keys. {pull}1100[1100]
- Add the ability to set tags, fields, and fields_under_root as options for each event log {pull}1092[1092]
- Add additional data to the events published by Winlogbeat. The new fields are `activity_id`,
`event_data`, `keywords`, `opcode`, `process_id`, `provider_guid`, `related_activity_id`,
`task`, `thread_id`, `user_data`, and `version`. {issue}1053[1053]
- Add `event_id`, `level`, and `provider` configuration options for filtering events {pull}1218[1218]
- Add `include_xml` configuration option for including the raw XML with the event {pull}1218[1218]

==== Known issues
* All Beats can hang or panic on shutdown if the next server in the pipeline (e.g. Elasticsearch or Logstash) is
  not reachable. {issue}1319[1319]
* When running the Beats as a service on Windows, you need to manually load the Elasticsearch mapping
  template. {issue}1315[1315]
* The ES template automatic load doesn't work if Elasticsearch is not available when the Beat is starting. {issue}1321[1321]

[[release-notes-1.3.1]]
=== Beats version 1.3.1
https://github.com/elastic/beats/compare/v1.3.0...v1.3.1[View commits]

==== Bugfixes

*Filebeat*

- Fix a concurrent bug on filebeat startup with a large number of prospectors defined. {pull}2509[2509]

*Packetbeat*

- Fix description for the -I CLI flag. {pull}2480[2480]

*Winlogbeat*

- Fix corrupt registry file that occurs on power loss by disabling file write caching. {issue}2313[2313]

[[release-notes-1.3.0]]
=== Beats version 1.3.0
https://github.com/elastic/beats/compare/v1.2.3...v1.3.0[View commits]

==== Deprecated

*Filebeat*

- Undocumented support for following symlinks is deprecated. Filebeat will not follow symlinks in version 5.0. {pull}1767[1767]

==== Bugfixes

*Affecting all Beats*

- Fix beats load balancer deadlock if `max_retries: -1` or `publish_async` is enabled in filebeat. {issue}1829[1829]
- Fix output modes backoff counter reset. {issue}1803[1803] {pull}1814[1814] {pull}1818[1818]
- Set logstash output default bulk_max_size to 2048. {issue}1662[1662]
- Seed random number generator using crypto.rand package. {pull}1503[1503]
- Check stdout being available when console output is configured. {issue}2063[2063]

*Packetbeat*

- Add missing nil-check to memcached GapInStream handler. {issue}1162[1162]
- Fix NFSv4 Operation returning the first found first-class operation available in compound requests. {pull}1821[1821]
- Fix TCP overlapping segments not being handled correctly. {pull}1917[1917]

==== Added

*Affecting all Beats*

- Updated to Go 1.7


[[release-notes-1.2.3]]
=== Beats version 1.2.3
https://github.com/elastic/beats/compare/v1.2.2...v1.2.3[View commits]

==== Bugfixes

*Topbeat*

- Fix high CPU usage when using filtering under Windows. {pull}1598[1598]

*Filebeat*

- Fix rotation issue with ignore_older. {issue}1528[1528]

*Winlogbeat*

- Fix panic when reading messages larger than 32K characters on Windows XP and 2003. {pull}1498[1498]

==== Added

*Filebeat*

- Prevent file opening for files which reached ignore_older. {pull}1649[1649]


[[release-notes-1.2.2]]
=== Beats version 1.2.2
https://github.com/elastic/beats/compare/v1.2.0...v1.2.2[View commits]

==== Bugfixes

*Affecting all Beats*

- Fix race when multiple outputs access the same event with Logstash output manipulating event. {issue}1410[1410]
- Fix go-daemon (supervisor used in init scripts) hanging when executed over SSH. {issue}1394[1394]

*Filebeat*

- Improvements in registrar dealing with file rotation. {issue}1281[1281]


[[release-notes-1.2.1]]
=== Beats version 1.2.1
https://github.com/elastic/beats/compare/v1.2.0...v1.2.1[View commits]

==== Breaking changes

*Affecting all Beats*

- Require braces for environment variable expansion in config files {pull}1304[1304]
- Removed deprecation warning for the Redis output. {pull}1282[1282]

*Topbeat*

- Fixed name of the setting `stats.proc` to `stats.process` in the default configuration file. {pull}1343[1343]
- Fix issue with cpu.system_p being greater than 1 on Windows {pull}1128[1128]

==== Added

*Topbeat*

- Add username to processes {pull}845[845]


[[release-notes-1.2.0]]
=== Beats version 1.2.0
https://github.com/elastic/beats/compare/v1.1.2...v1.2.0[View commits]

==== Breaking changes

*Filebeat*

- Default config for ignore_older is now infinite instead of 24h, means ignore_older is disabled by default. Use close_older to only close file handlers.

==== Bugfixes

*Packetbeat*

- Split real_ip_header value when it contains multiple IPs {pull}1241[1241]

*Winlogbeat*

- Fix invalid `event_id` on Windows XP and Windows 2003 {pull}1227[1227]

==== Added

*Affecting all Beats*

- Add ability to override configuration settings using environment variables {issue}114[114]
- Libbeat now always exits through a single exit method for proper cleanup and control {pull}736[736]
- Add ability to create Elasticsearch mapping on startup {pull}639[639]

*Topbeat*

- Add the command line used to start processes {issue}533[533]

*Filebeat*

- Add close_older configuration option to complete ignore_older https://github.com/elastic/filebeat/issues/181[181]

[[release-notes-1.1.2]]
=== Beats version 1.1.2
https://github.com/elastic/beats/compare/v1.1.1...v1.1.2[View commits]

==== Bugfixes

*Filebeat*

- Fix registrar bug for rotated files {pull}1010[1010]


[[release-notes-1.1.1]]
=== Beats version 1.1.1
https://github.com/elastic/beats/compare/v1.1.0...v1.1.1[View commits]

==== Bugfixes

*Affecting all Beats*

- Fix logstash output loop hanging in infinite loop on too many output errors. {pull}944[944]
- Fix critical bug in filebeat and winlogbeat potentially dropping events. {pull}953[953]

[[release-notes-1.1.0]]
=== Beats version 1.1.0
https://github.com/elastic/beats/compare/v1.0.1...v1.1.0[View commits]

==== Bugfixes

*Affecting all Beats*

- Fix logging issue with file based output where newlines could be misplaced
  during concurrent logging {pull}650[650]
- Reduce memory usage by separate queue sizes for single events and bulk events. {pull}649[649] {issue}516[516]
- Set default default bulk_max_size value to 2048 {pull}628[628]

*Packetbeat*

- Fix setting direction to out and use its value to decide when dropping events if ignore_outgoing is enabled {pull}557[557]
- Fix logging issue with file-based output where newlines could be misplaced
  during concurrent logging {pull}650[650]
- Reduce memory usage by having separate queue sizes for single events and bulk events. {pull}649[649] {issue}516[516]
- Set default bulk_max_size value to 2048 {pull}628[628]
- Fix logstash window size of 1 not increasing. {pull}598[598]

*Packetbeat*

- Fix the condition that determines whether the direction of the transaction is set to "outgoing". Packetbeat uses the
  direction field to determine which transactions to drop when dropping outgoing transactions. {pull}557[557]
- Allow PF_RING sniffer type to be configured using pf_ring or pfring {pull}671[671]

*Filebeat*

- Set spool_size default value to 2048 {pull}628[628]

==== Added

*Affecting all Beats*

- Add include_fields and drop_fields as part of generic filtering {pull}1120[1120]
- Make logstash output compression level configurable. {pull}630[630]
- Some publisher options refactoring in libbeat {pull}684[684]
- Move event preprocessor applying GeoIP to packetbeat {pull}772[772]

*Packetbeat*

- Add support for capturing DNS over TCP network traffic. {pull}486[486] {pull}554[554]

*Topbeat*

- Group all CPU usage per core statistics and export them optionally if cpu_per_core is configured {pull}496[496]

*Filebeat*

- Add multiline support for combining multiple related lines into one event. {issue}461[461]
- Add `exclude_lines` and `include_lines` options for regexp based line filtering. {pull}430[430]
- Add `exclude_files` configuration option. {pull}563[563]
- Add experimental option to enable filebeat publisher pipeline to operate asynchonrously {pull}782[782]

*Winlogbeat*

- First public release of Winlogbeat

[[release-notes-1.0.1]]
=== Beats version 1.0.1
https://github.com/elastic/beats/compare/v1.0.0...v1.0.1[Check 1.0.1 diff]

==== Bugfixes

*Filebeat*

- Fix force_close_files in case renamed file appeared very fast. https://github.com/elastic/filebeat/pull/302[302]

*Packetbeat*

- Improve MongoDB message correlation. {issue}377[377]
- Improve redis parser performance. {issue}442[422]
- Fix panic on nil in redis protocol parser. {issue}384[384]
- Fix errors redis parser when messages are split in multiple TCP segments. {issue}402[402]
- Fix errors in redis parser when length prefixed strings contain sequences of CRLF. {issue}#402[402]
- Fix errors in redis parser when dealing with nested arrays. {issue}402[402]

[[release-notes-1.0.0]]
=== Beats version 1.0.0
https://github.com/elastic/beats/compare/1.0.0-rc2...1.0.0[Check 1.0.0 diff]

==== Breaking changes

*Topbeat*

- Change proc type to process #138


==== Bugfixes

*Affecting all Beats*

- Fix random panic on shutdown by calling shutdown handler only once. elastic/filebeat#204
- Fix credentials are not send when pinging an elasticsearch host. elastic/fileabeat#287

*Filebeat*

- Fix problem that harvesters stopped reading after some time and filebeat stopped processing events #257
- Fix line truncating by internal buffers being reused by accident #258
- Set default ignore_older to 24 hours #282




[[release-notes-1.0.0-rc2]]
=== Beats version 1.0.0-rc2
https://github.com/elastic/beats/compare/1.0.0-rc1...1.0.0-rc2[Check 1.0.0-rc2
diff]

==== Breaking changes

*Affecting all Beats*

- The `shipper` output field is renamed to `beat.name`. #285
- Use of `enabled` as a configuration option for outputs (elasticsearch,
  logstash, etc.) has been removed. #264
- Use of `disabled` as a configuration option for tls has been removed. #264
- The `-test` command line flag was renamed to `-configtest`. #264
- Disable geoip by default. To enable it uncomment in config file. #305


*Filebeat*

- Removed utf-16be-bom encoding support. Support will be added with fix for #205
- Rename force_close_windows_files to force_close_files and make it available for all platforms.


==== Bugfixes

*Affecting all Beats*

- Disable logging to stderr after configuration phase. #276
- Set the default file logging path when not set in config. #275
- Fix bug silently dropping records based on current window size. elastic/filebeat#226
- Fix direction field in published events. #300
- Fix elasticsearch structured errors breaking error handling. #309

*Packetbeat*

- Packetbeat will now exit if a configuration error is detected. #357
- Fixed an issue handling DNS requests containing no questions. #369

*Topbeat*

- Fix leak of Windows handles. #98
- Fix memory leak of process information. #104

*Filebeat*

- Filebeat will now exit if a configuration error is detected. #198
- Fix to enable prospector to harvest existing files that are modified. #199
- Improve line reading and encoding to better keep track of file offsets based
  on encoding. #224
- Set input_type by default to "log"


==== Added

*Affecting all Beats*

- Added `beat.hostname` to contain the hostname where the Beat is running on as
  returned by the operating system. #285
- Added timestamp for file logging. #291

*Filebeat*

- Handling end of line under windows was improved #233



[[release-notes-1.0.0-rc1]]
=== Beats version 1.0.0-rc1
https://github.com/elastic/beats/compare/1.0.0-beta4...1.0.0-rc1[Check
1.0.0-rc1 diff]

==== Breaking changes

*Affecting all Beats*

- Rename timestamp field with @timestamp. #237

*Packetbeat*

- Rename timestamp field with @timestamp. #343

*Topbeat*

- Rename timestamp field with @timestamp for a better integration with
Logstash. #80

*Filebeat*

- Rename the timestamp field with @timestamp #168
- Rename tail_on_rotate prospector config to tail_files
- Removal of line field in event. Line number was not correct and does not add value. #217


==== Bugfixes

*Affecting all Beats*

- Use stderr for console log output. #219
- Handle empty event array in publisher. #207
- Respect '*' debug selector in IsDebug. #226 (elastic/packetbeat#339)
- Limit number of workers for Elasticsearch output. elastic/packetbeat#226
- On Windows, remove service related error message when running in the console. #242
- Fix waitRetry no configured in single output mode configuration. elastic/filebeat#144
- Use http as the default scheme in the elasticsearch hosts #253
- Respect max bulk size if bulk publisher (collector) is disabled or sync flag is set.
- Always evaluate status code from Elasticsearch responses when indexing events. #192
- Use bulk_max_size configuration option instead of bulk_size. #256
- Fix max_retries=0 (no retries) configuration option. #266
- Filename used for file based logging now defaults to beat name. #267

*Packetbeat*

- Close file descriptors used to monitor processes. #337
- Remove old RPM spec file. It moved to elastic/beats-packer. #334

*Topbeat*

- Don't wait for one period until shutdown #75

*Filebeat*

- Omit 'fields' from event JSON when null. #126
- Make offset and line value of type long in elasticsearch template to prevent overflow. #140
- Fix locking files for writing behaviour. #156
- Introduce 'document_type' config option per prospector to define document type
  for event stored in elasticsearch. #133
- Add 'input_type' field to published events reporting the prospector type being used. #133
- Fix high CPU usage when not connected to Elasticsearch or Logstash. #144
- Fix issue that files were not crawled anymore when encoding was set to something other then plain. #182


==== Added

*Affecting all Beats*

- Add Console output plugin. #218
- Add timestamp to log messages #245
- Send @metadata.beat to Logstash instead of @metadata.index to prevent
  possible name clashes and give user full control over index name used for
  Elasticsearch
- Add logging messages for bulk publishing in case of error #229
- Add option to configure number of parallel workers publishing to Elasticsearch
  or Logstash.
- Set default bulk size for Elasticsearch output to 50.
- Set default http timeout for Elasticsearch to 90s.
- Improve publish retry if sync flag is set by retrying only up to max bulk size
  events instead of all events to be published.

*Filebeat*

- Introduction of backoff, backoff_factor, max_backoff, partial_line_waiting, force_close_windows_files
  config variables to make crawling more configurable.
- All Godeps dependencies were updated to master on 2015-10-21 [#122]
- Set default value for ignore_older config to 10 minutes. #164
- Added the fields_under_root setting to optionally store the custom fields top
level in the output dictionary. #188
- Add more encodings by using x/text/encodings/htmlindex package to select
  encoding by name.




[[release-notes-1.0.0-beta4]]
=== Beats version 1.0.0-beta4
https://github.com/elastic/beats/compare/1.0.0-beta3...1.0.0-beta4[Check
1.0.0-beta4 diff]


==== Breaking changes

*Affecting all Beats*

- Update tls config options naming from dash to underline #162
- Feature/output modes: Introduction of PublishEvent(s) to be used by beats #118 #115

*Packetbeat*

- Renamed http module config file option 'strip_authorization' to 'redact_authorization'
- Save_topology is set to false by default
- Rename elasticsearch index to [packetbeat-]YYYY.MM.DD

*Topbeat*

- Percentage fields (e.g user_p) are exported as a float between 0 and 1 #34


==== Bugfixes

*Affecting all Beats*

- Determine Elasticsearch index for an event based on UTC time #81
- Fixing ES output's defaultDeadTimeout so that it is 60 seconds #103
- ES outputer: fix timestamp conversion #91
- Fix TLS insecure config option #239
- ES outputer: check bulk API per item status code for retransmit on failure.

*Packetbeat*

- Support for lower-case header names when redacting http authorization headers
- Redact proxy-authorization if redact-authorization is set
- Fix some multithreading issues #203
- Fix negative response time #216
- Fix memcache TCP connection being nil after dropping stream data. #299
- Add missing DNS protocol configuration to documentation #269

*Topbeat*

- Don't divide the reported memory by an extra 1024 #60


==== Added

*Affecting all Beats*

- Add logstash output plugin #151
- Integration tests for Beat -> Logstash -> Elasticsearch added #195 #188 #168 #137 #128 #112
- Large updates and improvements to the documentation
- Add direction field to publisher output to indicate inbound/outbound transactions #150
- Add tls configuration support to elasticsearch and logstash outputers #139
- All external dependencies were updated to the latest version. Update to Golang 1.5.1 #162
- Guarantee ES index is based in UTC time zone #164
- Cache: optional per element timeout #144
- Make it possible to set hosts in different ways. #135
- Expose more TLS config options #124
- Use the Beat name in the default configuration file path #99

*Packetbeat*

- add [.editorconfig file](http://editorconfig.org/)
- add (experimental/unsupported?) saltstack files
- Sample config file cleanup
- Moved common documentation to [libbeat repository](https://github.com/elastic/libbeat)
- Update build to go 1.5.1
- Adding device descriptions to the -device output.
- Generate coverage for system tests
- Move go-daemon dependency to beats-packer
- Rename integration tests to system tests
- Made the `-devices` option more user friendly in case `sudo` is not used.
  Issue #296.
- Publish expired DNS transactions #301
- Update protocol guide to libbeat changes
- Add protocol registration to new protocol guide
- Make transaction timeouts configurable #300
- Add direction field to the exported fields #317

*Topbeat*

- Document fields in a standardized format (etc/fields.yml) #34
- Updated to use new libbeat Publisher #37 #41
- Update to go 1.5.1 #43
- Updated configuration files with comments for all options #65
- Documentation improvements


==== Deprecated

*Affecting all Beats*

- Redis output was deprecated #169 #145
- Host and port configuration options are deprecated. They are replaced by the hosts
 configuration option. #141<|MERGE_RESOLUTION|>--- conflicted
+++ resolved
@@ -266,11 +266,8 @@
 - Set `collector` as default metricset in Prometheus module. {pull}6636[6636]
 - Set `mntr` as default metricset in Zookeeper module. {pull}6674[6674]
 - Set default metricsets in vSphere module. {pull}6676[6676]
-<<<<<<< HEAD
-- Set `status` as default metricset in Apache module. {pull}[]
-=======
+- Set `status` as default metricset in Apache module. {pull}6673[6673]
 - Set `namespace` as default metricset in Aerospike module. {pull}6669[6669]
->>>>>>> 2b58e4a2
 
 *Packetbeat*
 
